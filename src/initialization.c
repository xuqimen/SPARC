--- conflicted
+++ resolved
@@ -2218,11 +2218,7 @@
     }
 
     fprintf(output_fp,"***************************************************************************\n");
-<<<<<<< HEAD
-    fprintf(output_fp,"*                       SPARC (version Sep 09, 2020)                      *\n");  
-=======
     fprintf(output_fp,"*                       SPARC (version Sep 10, 2020)                      *\n");  
->>>>>>> eb5a3572
     fprintf(output_fp,"*   Copyright (c) 2020 Material Physics & Mechanics Group, Georgia Tech   *\n");
     fprintf(output_fp,"*           Distributed under GNU General Public License 3 (GPL)          *\n");
     fprintf(output_fp,"*                   Start time: %s                  *\n",c_time_str);
